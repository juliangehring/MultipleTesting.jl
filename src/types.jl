--- conflicted
+++ resolved
@@ -13,13 +13,8 @@
 
 ## PValues
 
-<<<<<<< HEAD
-immutable PValues{T<:AbstractFloat} <: AbstractVector{T}
+struct PValues{T<:AbstractFloat} <: AbstractVector{T}
     values::Vector{T}
-=======
-struct PValues{T<:AbstractFloat} <: AbstractVector{T}
-    values::AbstractVector{T}
->>>>>>> 4f155a99
     min::T
     max::T
 
@@ -34,13 +29,8 @@
 
 Base.convert(::Type{PValues}, x::AbstractVector{T}) where T<:AbstractFloat = PValues(x)
 
-<<<<<<< HEAD
 Base.size(pv::PValues) = size(pv.values)
-Base.IndexStyle{T<:PValues}(::Type{T}) = IndexLinear()
-=======
-Base.size(pv::PValues) = (length(pv.values), )
 Base.IndexStyle(::Type{T}) where T<:PValues = IndexLinear()
->>>>>>> 4f155a99
 Base.getindex(pv::PValues, i::Integer) = pv.values[i]
 Base.setindex!(pv::PValues, x::AbstractFloat, i::Integer) =
     throw(ErrorException("Modification of values is not permitted"))
