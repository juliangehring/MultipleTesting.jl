### Combination methods for p-values ###

"""
    combine(PValues, <:PValueCombination)

Combine p-values


# Examples

```jldoctest
julia> pvals = PValues([0.01, 0.02, 0.3, 0.5]);

julia> combine(pvals, Fisher())
0.007616871850449092
<<<<<<< HEAD
julia> combine(pvals, Stouffer())
0.007098326181265917
=======
julia> combine(pvals, StoufferCombination())
0.00709832618126593
>>>>>>> dd02c47b
```


# See also

`PValueCombination`s:

[`Fisher`](@ref)
[`Logit`](@ref)
[`Stouffer`](@ref)
[`Tippett`](@ref)
[`Simes`](@ref)
[`Wilkinson`](@ref)
[`Minimum`](@ref)

"""
function combine end

function combine(pValues::AbstractVector{T}, method::M)::T where {T <: AbstractFloat,M <: PValueCombination}
    return combine(PValues(pValues), method)
end


## Fisher combination ##

"""
Fisher's p-value combination


# Examples

```jldoctest
julia> pvals = PValues([0.01, 0.02, 0.3, 0.5]);

julia> combine(pvals, Fisher())
0.007616871850449092
```


# References

Fisher, R.A. (1925).
Statistical methods for research workers
(Genesis Publishing Pvt Ltd).

"""
struct Fisher <: PValueCombination
end

function combine(pValues::PValues{T}, method::Fisher)::T where T <: AbstractFloat
    n = length(pValues)
    if n == 1
        return pValues[1]
    end
    if minimum(pValues) == 0
        return NaN
    end
    x = -2 * sum(log.(pValues))
    p = ccdf(Chisq(2n), Float64(x))
    return p
end


## Logit combination ##

"""
Logit p-value combination


# Examples

```jldoctest
julia> pvals = PValues([0.01, 0.02, 0.3, 0.5]);

julia> combine(pvals, Logit())
0.006434494635148462
```


# References

Mudholkar, G.S., and George, E.O. (1977).
The Logit Statistic for Combining Probabilities - An Overview
(Rochester University NY, Dept of Statistics).

"""
struct Logit <: PValueCombination
end

function combine(pValues::PValues{T}, method::Logit)::T where T <: AbstractFloat
    n = length(pValues)
    if n == 1
        return pValues[1]
    end
    if minimum(pValues) == 0 || maximum(pValues) == 1
        return NaN
    end
    c = sqrt((5n + 2) * n * pi^2 / ((5n + 4) * 3))
    x = -sum(log.(pValues ./ (1 .- pValues))) / c
    p = ccdf(TDist(5n + 4), x)
    return p
end


## Stouffer combination ##

"""
Stouffer's p-value combination


# Examples

```jldoctest
julia> pvals = PValues([0.01, 0.02, 0.3, 0.5]);

<<<<<<< HEAD
julia> combine(pvals, Stouffer())
0.007098326181265917
=======
julia> combine(pvals, StoufferCombination())
0.00709832618126593
>>>>>>> dd02c47b

julia> weights = [1.0, 2.0, 0.4, 1.5];

julia> combine(pvals, weights, Stouffer())
0.007331653763696742
```


# References

Stouffer, S.A. (1949).
The American soldier. Vol. 1: Adjustment during army life
(Princeton University Press).

Liptak, T. (1958).
On the combination of independent tests.
Magyar Tud Akad Mat Kutato Int Kozl 3, 171–197.

"""
struct Stouffer <: PValueCombination
end

function combine(pValues::PValues{T}, method::Stouffer)::T where T <: AbstractFloat
    n = length(pValues)
    if n == 1
        return pValues[1]
    end
    if minimum(pValues) == 0 || maximum(pValues) == 1
        return NaN
    end
    z = cquantile.(Ref(Normal()), pValues)
    z = sum(z) ./ sqrt(n)
    p = ccdf(Normal(), z)
    return p
end

function combine(pValues::PValues{T}, weights::AbstractVector{R}, method::Stouffer)::T where {T <: AbstractFloat,R <: Real}
    n = length(pValues)
    if n == 1
        return pValues[1]
    end
    if minimum(pValues) == 0 || maximum(pValues) == 1
        return NaN
    end
    z = cquantile.(Ref(Normal()), pValues) .* weights
    z = sum(z) ./ sqrt(sum(abs2, weights))
    p = ccdf(Normal(), z)
    return p
end

function combine(pValues::AbstractVector{T}, weights::AbstractVector{R}, method::Stouffer)::T where {T <: AbstractFloat,R <: Real}
    return combine(PValues(pValues), weights, method)
end


## Tippett combination ##

"""
Tippett's p-value combination


# Examples

```jldoctest
julia> pvals = PValues([0.01, 0.02, 0.3, 0.5]);

julia> combine(pvals, Tippett())
0.039403990000000055
```


# References

Tippett, L.H.C. (1931). The Methods of Statistics. An introduction mainly for
workers in the biological sciences.

"""
struct Tippett <: PValueCombination
end

function combine(pValues::PValues{T}, method::Tippett)::T where T <: AbstractFloat
    n = length(pValues)
    if n == 1
        return pValues[1]
    end
    p = 1 - (1 - minimum(pValues))^n
    return p
end


## Simes combination ##

"""
Simes's p-value combination


# Examples

```jldoctest
julia> pvals = PValues([0.01, 0.02, 0.3, 0.5]);

julia> combine(pvals, Simes())
0.04
```


# References

Simes, R.J. (1986). An improved Bonferroni procedure for multiple tests of
significance. Biometrika 73, 751–754.

"""
struct Simes <: PValueCombination
end

function combine(pValues::PValues{T}, method::Simes)::T where T <: AbstractFloat
    n = length(pValues)
    if n == 1
        return pValues[1]
    end
    pValues = sort(pValues)
    p = n * minimum(pValues ./ (1:n))
    return p
end


## Wilkinson combination ##

"""
Wilkinson's p-value combination


# Examples

```jldoctest
julia> pv = PValues([0.01, 0.02, 0.3, 0.5]);

julia> combine(pv, Wilkinson(1))  # combination with rank 1
0.03940399000000003

julia> combine(pv, Wilkinson(4))  # combination with rank 4
0.0625
```


# References

Wilkinson, B. (1951). A statistical consideration in psychological research.
Psychological Bulletin 48, 156.

"""
struct Wilkinson <: PValueCombination
    rank::Integer

    function Wilkinson(rank)
        if rank < 1
            throw(ArgumentError("Rank must be positive."))
        end
        return new(rank)
    end
end

function combine(pValues::PValues{T}, method::Wilkinson)::T where T <: AbstractFloat
    n = length(pValues)
    if n == 1
        return pValues[1]
    end
    rank = method.rank
    if rank < 1 || rank > n
        throw(ArgumentError("Rank must be in 1,..,$(n)"))
    end
    p_rank = partialsort(pValues, rank)
    p = cdf(Beta(rank, n - rank + 1), Float64(p_rank))
    return p
end


## Generalised minimum combination ##

"""
Minimum of adjusted p-value combination


# Examples

```jldoctest
julia> pv = PValues([0.01, 0.02, 0.3, 0.5]);

julia> combine(pv, Minimum(BenjaminiHochberg()))
0.04

julia> combine(pv, Minimum(ForwardStop()))
0.01005033585350145
```

"""
struct Minimum <: PValueCombination
    adjustment::PValueAdjustment
end

function combine(pValues::PValues{T}, method::Minimum)::T where T <: AbstractFloat
    n = length(pValues)
    if n == 1
        return pValues[1]
    end
    padj = adjust(pValues, method.adjustment)
    p = minimum(padj)
    return p
end<|MERGE_RESOLUTION|>--- conflicted
+++ resolved
@@ -13,13 +13,9 @@
 
 julia> combine(pvals, Fisher())
 0.007616871850449092
-<<<<<<< HEAD
+
 julia> combine(pvals, Stouffer())
-0.007098326181265917
-=======
-julia> combine(pvals, StoufferCombination())
 0.00709832618126593
->>>>>>> dd02c47b
 ```
 
 
@@ -135,13 +131,8 @@
 ```jldoctest
 julia> pvals = PValues([0.01, 0.02, 0.3, 0.5]);
 
-<<<<<<< HEAD
 julia> combine(pvals, Stouffer())
-0.007098326181265917
-=======
-julia> combine(pvals, StoufferCombination())
 0.00709832618126593
->>>>>>> dd02c47b
 
 julia> weights = [1.0, 2.0, 0.4, 1.5];
 
