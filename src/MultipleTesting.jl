--- conflicted
+++ resolved
@@ -30,14 +30,11 @@
     Storey,
     StoreyBootstrap,
     LeastSlope,
-<<<<<<< HEAD
     Oracle,
-=======
     TwoStep,
->>>>>>> cd09e7e2
     isin
 
-
+include("types.jl")
 include("utils.jl")
 include("pval-adjustment.jl")
 include("pi0-estimators.jl")
