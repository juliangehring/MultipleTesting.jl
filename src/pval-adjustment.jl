--- conflicted
+++ resolved
@@ -170,17 +170,10 @@
     if k <= 1
         return pValues
     end
-<<<<<<< HEAD
-    pValues = vcat(pValues, ones(n-k))  # TODO avoid sorting of ones
-    sortedIndexes, originalOrder = reorder(pValues)
-    sortedPValues = pValues[sortedIndexes]
-    q = fill(minimum(n .* sortedPValues./(1:n)), n)
-=======
     pValues = vcat(pValues, fill(1.0, n-k))  # TODO avoid sorting of ones
     sortedOrder, originalOrder = reorder(pValues)
     pAdjusted = pValues[sortedOrder]
-    q = fill(minimum(n .* pValues./(1:n)), n)
->>>>>>> 27491ad3
+    q = fill(minimum(n .* pAdjusted./(1:n)), n)
     pa = fill(q[1], n)
     for j in (n-1):-1:2
         ij = 1:(n-j+1)
@@ -219,18 +212,12 @@
 function adjust(pValues::PValues, n::Integer, method::ForwardStop)
     k = length(pValues)
     check_number_tests(k, n)
-<<<<<<< HEAD
-    sortedIndexes, originalOrder = reorder(pvalues)
-    logsums = -cumsum(log.(1-pvalues[sortedIndexes]))
-    stepup!(logsums, forwardstop_step, k, n)
-    return max.(min.(logsums[originalOrder], 1), 0)
-=======
-    logsums = -cumsum(log.(1 .- pValues))
+    sortedOrder, originalOrder = reorder(pValues)
+    logsums = -cumsum(log.(1 .- pValues[sortedOrder]))
     logsums ./= (1:k)
     stepup!(logsums)
-    pAdjusted = max.(min.(logsums, 1), 0)
-    return pAdjusted
->>>>>>> 27491ad3
+    pAdjusted = max.(min.(logsums[originalOrder], 1), 0)
+    return pAdjusted
 end
 
 
