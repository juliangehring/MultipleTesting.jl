### estimators for π0 (pi0) ###

## Storey estimator ##

"""
Storey π0 estimator

**Parameters**

- λ : tuning parameter, FloatingPoint, default: 0.1

**Examples**

```julia
Storey()
Storey(0.1)
```

**References**

Storey, JD (2002). "A Direct Approach to False Discovery Rates." Journal of the
Royal Statistical Society, doi:10.1111/1467-9868.00346

"""
immutable Storey <: Pi0Estimator
    λ::AbstractFloat

    Storey(λ) = isin(λ, 0., 1.) ? new(λ) : throw(DomainError())
end

Storey() = Storey(0.1)

function estimate_pi0{T<:AbstractFloat}(pValues::Vector{T}, pi0estimator::Storey)
    storey_pi0(pValues, pi0estimator.λ)
end

function storey_pi0{T<:AbstractFloat}(pValues::Vector{T}, lambda::T)
    validPValues(pValues)
    pi0 = (sum(pValues .>= lambda) / length(pValues)) / (1.-lambda)
    pi0 = min(pi0, 1.)
    return pi0
end


## Storey bootstrap estimator ##
"""
Storey closed-form bootstrap π0 estimator

StoreyBootstrap(λseq, q)

Reference: David Robinson, 2012
"""
immutable StoreyBootstrap <: Pi0Estimator
    ## check range of arguments
    λseq::Vector{AbstractFloat}
    q   ::AbstractFloat

    StoreyBootstrap(λseq, q) =
        isin(λseq, 0., 1.) && isin(q, 0., 1.) ? new(λseq, q) : throw(DomainError())
end

StoreyBootstrap() = StoreyBootstrap(collect(0.05:0.05:0.95), 0.1)

function estimate_pi0{T<:AbstractFloat}(pValues::Vector{T}, pi0estimator::StoreyBootstrap)
    bootstrap_pi0(pValues, pi0estimator.λseq, pi0estimator.q)
end

function bootstrap_pi0{T<:AbstractFloat,S<:AbstractFloat}(pValues::Vector{T}, lambda::Vector{S} = [0.05:0.05:0.95;], q::S = 0.1)
    #validPValues(pValues)
    n = length(pValues)
    w = [sum(pValues .>= l) for l in lambda]  # TODO: check if >= or >
    pi0 = w ./ n ./ (1. - lambda)
    min_pi0 = quantile(pi0, q)
    mse = (w ./ (n.^2 .* (1. - lambda).^2 )) .* (1. - w/n) + (pi0 - min_pi0).^2
    pi0 = min(pi0[indmin(mse)], 1.)
    pi0
end


## Least SLope (LSL) estimator ##

"""
Least SLope (LSL) π0 estimator

LeastSlope()
"""
immutable LeastSlope <: Pi0Estimator
end

function estimate_pi0{T<:AbstractFloat}(pValues::Vector{T}, pi0estimator::LeastSlope)
    lsl_pi0(pValues)
end

function lsl_pi0{T<:AbstractFloat}(pValues::Vector{T})
    n = length(pValues)
    if !issorted(pValues)
        pValues = sort(pValues)
    end
    s0 = lsl_slope(1, n, pValues)
    sx = 0.
    for i in 2:n
        s1 = lsl_slope(i, n, pValues)
        if (s1 - s0) < 0.
            sx = s1
            break
        end
        s0 = s1
    end
    pi0 = min( 1/sx + 1, n ) / n
    return(pi0)
end

function lsl_slope{T<:AbstractFloat}(i::Int, n::Int, pval::Vector{T})
    s = (1 - pval[i]) / (n - i + 1)
    return s
end

## alternative, vectorized version
## used for comparison and compactness
function lsl_pi0_vec{T<:AbstractFloat}(pValues::Vector{T})
    n = length(pValues)
    if !issorted(pValues)
        pValues = sort(pValues)
    end
    s = (1 - pValues) ./ (n - collect(1:n) + 1)
    d = diff(s) .< 0
    idx = findfirst(d) + 1
    pi0 = min( 1/s[idx] + 1, n ) / n
    return(pi0)
end


## Oracle
"""
Oracle π0

Oracle(π0)
"""
immutable Oracle <: Pi0Estimator
    π0::AbstractFloat

    Oracle(π0) = isin(π0, 0., 1.) ? new(π0) : throw(DomainError())
end

Oracle() = Oracle(1.0)

function estimate_pi0{T<:AbstractFloat}(pValues::Vector{T}, pi0estimator::Oracle)
    pi0estimator.π0
end


## Two-Step estimator: Benjamini, Krieger and Yekutieli (2006) ##

"""
Two step π0 estimator

TwoStep(α)

Reference: Benjamini, Krieger and Yekutieli, 2006
"""
immutable TwoStep <: Pi0Estimator
    α::AbstractFloat
    ## method::PValueAdjustmentMethod

    TwoStep(α) = isin(α, 0., 1.) ? new(α) : throw(DomainError())
end

TwoStep() = TwoStep(0.05)

function estimate_pi0{T<:AbstractFloat}(pValues::Vector{T}, pi0estimator::TwoStep)
    twostep_pi0(pValues, pi0estimator.α)
end

function twostep_pi0{T<:AbstractFloat}(pValues::Vector{T}, alpha::T, method::PValueAdjustmentMethod = BenjaminiHochberg())
    padj = adjust(pValues, method)
    pi0 = sum(padj .>= (alpha/(1+alpha))) / length(padj)
    return(pi0)
end


# RightBoundary procedure as defined in Definition 2 of Liang and Nettleton 2012
# "Adaptive and dynamic adaptive procedures for false discovery rate control and estimation"
"""
Right boundary π0 estimator

RightBoundary(λseq)
"""
<<<<<<< HEAD
type RightBoundary <: Pi0Estimator
=======
immutable RightBoundary <: Pi0Estimator
    ## check range of arguments
>>>>>>> c0f3ee23
    λseq::Vector{Float64}

    RightBoundary(λseq) =
        isin(λseq, 0., 1.) ? new(λseq) : throw(DomainError())
end

# λseq used in Liang, Nettleton 2012
RightBoundary() = RightBoundary([collect(0.02:0.02:0.1); collect(0.15:0.05:0.95)])

function estimate_pi0{T<:AbstractFloat}(pValues::Vector{T}, pi0estimator::RightBoundary)
    rightboundary_pi0(pValues, pi0estimator.λseq)
end

function rightboundary_pi0{T<:AbstractFloat}(pValues::Vector{T}, λseq)
    validPValues(pValues)
    n = length(pValues)
    if !issorted(λseq)
        λseq = sort(λseq)
    end
    # make sure we catch p-values equal to 1 despite left closure
    # use closed=:left because we have been using >= convention in this package
    # note that original paper uses > convention.
    h = fit(Histogram, pValues, [λseq; Inf], closed=:left)
    pi0_estimates = reverse(cumsum(reverse(h.weights)))./(1.-λseq)./n
    pi0_decrease = diff(pi0_estimates) .>= 0
    pi0_decrease[end] = true
    pi0 = pi0_estimates[findfirst(pi0_decrease, true) + 1]
    return(min(pi0,1))
end


## Censored BUM
"""
Censored BUM π0 estimator

CensoredBUM(γ0, λ, xtol, maxiter)
"""
immutable CensoredBUM <: Pi0Estimator
    γ0::Float64
    λ::Float64
    xtol::Float64
    maxiter::Int64

    function CensoredBUM(γ0, λ, xtol, maxiter)
        if isin(γ0, 0., 1.) && isin(λ, 0., 1.) && isin(xtol, 0., 1.) && maxiter > 0
            new(γ0, λ, xtol, maxiter)
        else
            throw(DomainError())
        end
    end
end

CensoredBUM() = CensoredBUM(0.5, 0.05, 1e-6, 10000)
CensoredBUM(γ0, λ) = CensoredBUM(γ0, λ, 1e-6, 10000)

immutable CensoredBUMFit <: Pi0Fit
    π0::Float64
    param::Vector{Float64}
    is_converged::Bool
end

function fit(pi0estimator::CensoredBUM, pValues;
             kw...)
    π0, param, is_converged = cbum_pi0(pValues, pi0estimator.γ0, pi0estimator.λ,
                                       pi0estimator.xtol, pi0estimator.maxiter;
                                       kw...)
    return CensoredBUMFit(π0, param, is_converged)
end

function estimate_pi0{T<:AbstractFloat}(pValues::Vector{T}, pi0estimator::CensoredBUM)
    estimate_pi0(fit(pi0estimator, pValues))
end

function estimate_pi0(pi0fit::CensoredBUMFit)
    π0 = pi0fit.is_converged ? π0 = pi0fit.π0 : NaN
    return π0
end

function cbum_pi0{T<:AbstractFloat}(pValues::Vector{T}, γ0::T = 0.5, λ::T = 0.05,
                                    xtol::Float64 = 1e-6, maxiter::Int = 10000)
    n = length(pValues)
    idx_right = pValues .>= λ
    n2 = sum(idx_right)
    n1 = n - n2
    sz = (1-γ0)*n
    szr = (1-γ0)*n2
    szl = sz - szr
    ## compute constant values only once
    pr = pValues[idx_right]
    lpr = log(pr)
    ll = log(λ)
    zr = fill(1-γ0, n2)
    pi0_old = γ0 = α = γ = Inf
    for i in 1:maxiter
        γ = 1 - sz/n
        α = -szr / ( ll * szl + sum(zr .* lpr) )
        γ = max(min(γ, 1.), 0.)
        α = max(min(α, 1.), 0.)
        xl = (1-γ) * (λ^α)
        szl = (xl ./ (γ*λ + xl)) * n1
        xr = (1-γ) * α * pr.^(α-1)
        zr = xr ./ (γ + xr)
        szr = sum(zr)
        sz = szl + szr
        pi0_new = γ + (1-γ)*α
        if abs(pi0_new - pi0_old) <= xtol
            return pi0_new, [γ, α], true
        end
        γ0 = γ
        pi0_old = pi0_new
    end
    return NaN, [γ, α], false
end

function cbum_pi0_naive(pValues, γ0 = 0.5, λ = 0.05,
                        xtol = 1e-6, maxiter = 10000)
    n = length(pValues)
    z = fill(1-γ0, n)
    idx_left = pValues .< λ
    idx_right = !idx_left
    pi0_old = γ0 = α = γ = Inf
    ## compute constant values only once
    lpr = log(pValues[idx_right])
    ll = log(λ)
    for i in 1:maxiter
        γ = sum(1-z) / n
        α = -sum(z[idx_right])
        α = α / ( ll * sum(z[idx_left]) + sum(z[idx_right] .* lpr) )
        xl = (1-γ) * (λ^α)
        z[idx_left] = xl ./ (γ*λ + xl)
        xr = (1-γ) * α * pValues[idx_right].^(α-1)
        z[idx_right] = xr ./ (γ + xr)
        pi0_new = γ + (1-γ)*α
        if abs(pi0_new - pi0_old) <= xtol
            return pi0_new, [γ, α], true
        end
        γ0 = γ
        pi0_old = pi0_new
    end
    return NaN, [γ, α], false
end


## BUM
"""
BUM π0 estimator

BUM(γ0, xtol, maxiter)
"""
immutable BUM <: Pi0Estimator
    γ0::Float64
    xtol::Float64
    maxiter::Int64

    function BUM(γ0, xtol, maxiter)
        if isin(γ0, 0., 1.) && isin(xtol, 0., 1.)
            new(γ0, xtol, maxiter)
        else
            throw(DomainError())
        end
    end
end

BUM() = BUM(0.5, 1e-6, 10000)

BUM(y0::Float64) = BUM(y0, 1e-6, 10000)

immutable BUMFit <: Pi0Fit
    π0::Float64
    param::Vector{Float64}
    is_converged::Bool
end

function fit(pi0estimator::BUM, pValues;
             kw...)
    π0, param, is_converged = cbum_pi0(pValues, pi0estimator.γ0, eps(),
                                       pi0estimator.xtol, pi0estimator.maxiter;
                                       kw...)
    return BUMFit(π0, param, is_converged)
end

function estimate_pi0{T<:AbstractFloat}(pValues::Vector{T}, pi0estimator::BUM)
    estimate_pi0(fit(pi0estimator, pValues))
end

function estimate_pi0(pi0fit::BUMFit)
    π0 = pi0fit.is_converged ? π0 = pi0fit.π0 : NaN
    return π0
end


## Longest constant interval in the Grenander estimator: Langaas et al., 2005
# Leave unexported until thoroughly tested

"""
Flat Grenander π0 estimator

FlatGrenander()

Estimates π0 by the longest constant interval in the Grenander estimator

Reference: Langaas et al., 2005: section 4.3
"""
immutable FlatGrenander <: Pi0Estimator
end

function estimate_pi0{T<:AbstractFloat}(pValues::Vector{T}, pi0estimator::FlatGrenander)
    flat_grenander_pi0(pValues)
end

function flat_grenander_pi0(pv::Vector{Float64})
    p, f, F = grenander(pv)
    pi0 = longest_constant_interval(p, f)
    return pi0
end

function longest_constant_interval(p::Vector{Float64}, f::Vector{Float64})
    p = [0.0; p]
    f = [Inf; f]
    i2 = length(f)
    Δp_max = Δp = 0.0
    pi0 = 1.0
    for i1 in (length(f)-1):-1:1
        if f[i2] ≈ f[i1] ## within constant interval
            Δp = p[i2] - p[i1]
        else
            if Δp >= Δp_max
                Δp_max = Δp
                pi0 = f[i2]
            end
            i2 = i1
            Δp = 0.0
        end
        if f[i1] > 1.0
            break
        end
    end
    return pi0
end<|MERGE_RESOLUTION|>--- conflicted
+++ resolved
@@ -185,12 +185,8 @@
 
 RightBoundary(λseq)
 """
-<<<<<<< HEAD
-type RightBoundary <: Pi0Estimator
-=======
 immutable RightBoundary <: Pi0Estimator
     ## check range of arguments
->>>>>>> c0f3ee23
     λseq::Vector{Float64}
 
     RightBoundary(λseq) =
