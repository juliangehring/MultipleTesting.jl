### estimators for π₀

"""
    estimate_pi0(PValues, Pi0Estimator)

Estimate π₀, the fraction of tests under the null hypothesis

# Examples

```jldoctest
julia> pvals = PValues([0.001, 0.002, 0.01, 0.03, 0.5]);

julia> estimate_pi0(pvals, StoreyBootstrap())
0.0
julia> estimate_pi0(pvals, FlatGrenander())
0.42553191489361697
```

```jldoctest
julia> subtypes(Pi0Estimator)
10-element Array{Union{DataType, UnionAll},1}:
 MultipleTesting.BUM
 MultipleTesting.CensoredBUM
 MultipleTesting.ConvexDecreasing
 MultipleTesting.FlatGrenander
 MultipleTesting.LeastSlope
 MultipleTesting.Oracle
 MultipleTesting.RightBoundary
 MultipleTesting.Storey
 MultipleTesting.StoreyBootstrap
 MultipleTesting.TwoStep
```

# See also

`Pi0Estimator`s:

[`Storey`](@ref)
[`StoreyBootstrap`](@ref)
[`LeastSlope`](@ref)
[`Oracle`](@ref)
[`TwoStep`](@ref)
[`RightBoundary`](@ref)
[`CensoredBUM`](@ref)
[`BUM`](@ref)
[`FlatGrenander`](@ref)
[`ConvexDecreasing`](@ref)

"""
function estimate_pi0 end

function estimate_pi0(pValues::AbstractVector{T}, method::M) where {T<:AbstractFloat, M<:Pi0Estimator}
    estimate_pi0(PValues(pValues), method)
end


## Storey estimator

"""
Storey's π₀ estimator


# Examples

```jldoctest
julia> pvals = PValues([0.001, 0.002, 0.01, 0.03, 0.5]);

julia> estimate_pi0(pvals, Storey())
0.22222222222222224

julia> estimate_pi0(pvals, Storey(0.4))
0.33333333333333337
```


# References

Storey, J.D., Taylor, J.E., and Siegmund, D. (2004). Strong control,
conservative point estimation and simultaneous conservative consistency of false
discovery rates: a unified approach. Journal of the Royal Statistical Society:
Series B (Statistical Methodology) 66, 187–205.

"""
struct Storey <: Pi0Estimator
    λ::Float64

    Storey(λ) = isin(λ, 0, 1) ? new(λ) : throw(DomainError())
end

Storey() = Storey(0.1)

function estimate_pi0(pValues::PValues{T}, pi0estimator::Storey) where T<:AbstractFloat
    lambda = pi0estimator.λ
    pi0 = (sum(pValues .>= lambda) / length(pValues)) / (1 - lambda)
    pi0 = clamp(pi0, 0, 1)
    return pi0
end


## Storey bootstrap estimator

"""
Storey's closed-form bootstrap π₀ estimator


# Examples

```jldoctest
julia> pvals = PValues([0.001, 0.002, 0.01, 0.03, 0.5]);

julia> estimate_pi0(pvals, StoreyBootstrap())
0.0

julia> estimate_pi0(pvals, StoreyBootstrap(0.1:0.1:0.9, 0.2))
0.0
```


# References

Robinson, D. (2016). Original Procedure for Choosing λ.
http://varianceexplained.org/files/pi0boot.pdf

Storey, J.D., Taylor, J.E., and Siegmund, D. (2004). Strong control,
conservative point estimation and simultaneous conservative consistency of false
discovery rates: a unified approach. Journal of the Royal Statistical Society:
Series B (Statistical Methodology) 66, 187–205.

"""
struct StoreyBootstrap <: Pi0Estimator
    λseq::Vector{Float64}
    q   ::Float64

    StoreyBootstrap(λseq, q) =
        isin(λseq, 0, 1) && isin(q, 0, 1) ? new(λseq, q) : throw(DomainError())
end

StoreyBootstrap() = StoreyBootstrap(0.05:0.05:0.95, 0.1)

function estimate_pi0(pValues::PValues{T}, pi0estimator::StoreyBootstrap) where T<:AbstractFloat
    lambdas = pi0estimator.λseq
    q = pi0estimator.q
    n = length(pValues)
    w = [sum(pValues .>= l) for l in lambdas]  # TODO: check if >= or >
    pi0 = w ./ n ./ (1 .- lambdas)
    min_pi0 = quantile(pi0, q)
    mse = (w ./ (n.^2 .* (1 .- lambdas).^2 )) .* (1 .- w/n) + (pi0 .- min_pi0).^2
    pi0 = clamp(pi0[indmin(mse)], 0, 1)
    return pi0
end


## Least SLope (LSL) estimator

"""
Least Slope (LSL) π₀ estimator


# Examples

```jldoctest
julia> pvals = PValues([0.001, 0.002, 0.01, 0.03, 0.5]);

julia> estimate_pi0(pvals, LeastSlope())
1.0
```


# References

Benjamini, Y., and Hochberg, Y. (2000). On the Adaptive Control of the False
Discovery Rate in Multiple Testing With Independent Statistics. Journal of
Educational and Behavioral Statistics 25, 60–83.

"""
struct LeastSlope <: Pi0Estimator
end

function estimate_pi0(pValues::PValues{T}, pi0estimator::LeastSlope) where T<:AbstractFloat
    n = length(pValues)
    pValues = sort_if_needed(pValues)
    s0 = lsl_slope(1, n, pValues)
    sx = 0
    for i in 2:n
        s1 = lsl_slope(i, n, pValues)
        if (s1 - s0) < 0
            sx = s1
            break
        end
        s0 = s1
    end
    pi0 = min( 1/sx + 1, n ) / n
    return pi0
end

function lsl_slope(i::Integer, n::Integer, pValue::AbstractVector{T}) where T<:AbstractFloat
    s = (1 - pValue[i]) / (n - i + 1)
    return s
end

# alternative, vectorized version
# used for comparison and compactness
function lsl_pi0_vec(pValues::AbstractVector{T}) where T<:AbstractFloat
    n = length(pValues)
    pValues = sort_if_needed(pValues)
    s = (1 .- pValues) ./ (n:-1:1)
    d = diff(s) .< 0
    idx = findfirst(d) + 1
    pi0 = min( 1/s[idx] + 1, n ) / n
    return pi0
end


## Oracle

"""
Oracle π₀


# Examples

```jldoctest
julia> pvals = PValues([0.001, 0.002, 0.01, 0.03, 0.5]);

julia> estimate_pi0(pvals, Oracle(0.5)) # a bit boring...
0.5
```
"""
struct Oracle <: Pi0Estimator
    π0::Float64

    Oracle(π0) = isin(π0, 0, 1) ? new(π0) : throw(DomainError())
end

Oracle() = Oracle(1.0)

function estimate_pi0(pValues::PValues{T}, pi0estimator::Oracle) where T<:AbstractFloat
    pi0estimator.π0
end


## Two-Step estimator: Benjamini, Krieger and Yekutieli (2006)

"""
Two-step π₀ estimator


# Examples

```jldoctest
julia> pvals = PValues([0.001, 0.002, 0.01, 0.03, 0.5]);

julia> estimate_pi0(pvals, TwoStep())
0.2

julia> estimate_pi0(pvals, TwoStep(0.05, BenjaminiLiu()))
0.2

```


# References

Benjamini, Y., Krieger, A.M., and Yekutieli, D. (2006). Adaptive linear step-up
procedures that control the false discovery rate. Biometrika 93, 491–507.

"""
struct TwoStep <: Pi0Estimator
    α::Float64
<<<<<<< HEAD
    method::PValueAdjustment # TODO rename
=======
    adjustment::PValueAdjustment
>>>>>>> b758039b

    TwoStep(α, method) = isin(α, 0, 1) ? new(α, method) : throw(DomainError())
end

TwoStep() = TwoStep(0.05)

TwoStep(α) = TwoStep(α, BenjaminiHochberg())

function estimate_pi0(pValues::PValues{T}, pi0estimator::TwoStep) where T<:AbstractFloat
    alpha = pi0estimator.α
    padj = adjust(pValues, pi0estimator.adjustment)
    pi0 = sum(padj .>= (alpha/(1+alpha))) / length(padj)
    return pi0
end


# RightBoundary procedure as defined in Definition 2 of Liang and Nettleton, 2012

"""
Right boundary π₀ estimator


# Examples

```jldoctest
julia> pvals = PValues([0.001, 0.002, 0.01, 0.03, 0.5]);

julia> estimate_pi0(pvals, RightBoundary())
0.2127659574468085

julia> estimate_pi0(pvals, RightBoundary(0.1:0.1:0.9))
0.25
```


# References

Liang, K., and Nettleton, D. (2012). Adaptive and dynamic adaptive procedures
for false discovery rate control and estimation. Journal of the Royal
Statistical Society: Series B (Statistical Methodology) 74, 163–182.

"""
struct RightBoundary <: Pi0Estimator
    λseq::Vector{Float64}

    RightBoundary(λseq) =
        isin(λseq, 0, 1) ? new(λseq) : throw(DomainError())
end

# λseq used in Liang, Nettleton 2012
RightBoundary() = RightBoundary([0.02:0.02:0.1; 0.15:0.05:0.95])

function estimate_pi0(pValues::PValues{T}, pi0estimator::RightBoundary) where T<:AbstractFloat
    n = length(pValues)
    λseq = sort_if_needed(pi0estimator.λseq)
    # make sure we catch p-values equal to 1 despite left closure
    # use closed=:left because we have been using >= convention in this package
    # note that original paper uses > convention.
    h = fit(Histogram, pValues, [λseq; Inf], closed=:left)
    pi0_estimates = reverse(cumsum(reverse(h.weights)))./(1 .- λseq)./n
    pi0_decrease = diff(pi0_estimates) .>= 0
    pi0_decrease[end] = true
    pi0 = pi0_estimates[findfirst(pi0_decrease, true) + 1]
    pi0 = clamp(pi0, 0, 1)
    return pi0
end


## Censored BUM

"""
Censored Beta-Uniform Mixture (censored BUM) π₀ estimator

# Examples

```jldoctest
julia> pvals = PValues([0.001, 0.002, 0.01, 0.03, 0.5]);

julia> estimate_pi0(pvals, CensoredBUM())
0.21052495526400936

```


# References

Markitsis, A., and Lai, Y. (2010). A censored beta mixture model for the
estimation of the proportion of non-differentially expressed genes.
Bioinformatics 26, 640–646.

"""
struct CensoredBUM <: Pi0Estimator
    γ0::Float64
    λ::Float64
    xtol::Float64
    maxiter::Int64

    function CensoredBUM(γ0, λ, xtol, maxiter)
        if isin(γ0, 0, 1) && isin(λ, 0, 1) && isin(xtol, 0, 1) && maxiter > 0
            new(γ0, λ, xtol, maxiter)
        else
            throw(DomainError())
        end
    end
end

CensoredBUM() = CensoredBUM(0.5, 0.05, 1e-6, 10000)
CensoredBUM(γ0, λ) = CensoredBUM(γ0, λ, 1e-6, 10000)

struct CensoredBUMFit <: Pi0Fit
    π0::Float64
    param::Vector{Float64}
    is_converged::Bool
end

function fit(pi0estimator::CensoredBUM, pValues::AbstractVector{T}; kw...) where T<:AbstractFloat
    π0, param, is_converged = cbum_pi0(pValues, pi0estimator.γ0, pi0estimator.λ,
                                       pi0estimator.xtol, pi0estimator.maxiter;
                                       kw...)
    return CensoredBUMFit(π0, param, is_converged)
end

function estimate_pi0(pValues::PValues{T}, pi0estimator::CensoredBUM) where T<:AbstractFloat
    estimate_pi0(fit(pi0estimator, pValues))
end

function estimate_pi0(pi0fit::CensoredBUMFit)
    pi0 = pi0fit.is_converged ? pi0fit.π0 : NaN
    return pi0
end

function cbum_pi0(pValues::AbstractVector{T},
                  γ0::AbstractFloat = 0.5, λ::AbstractFloat = 0.05,
                  xtol::AbstractFloat = 1e-6, maxiter::Integer = 10000) where T<:AbstractFloat
    n = length(pValues)
    idx_right = pValues .>= λ
    n2 = sum(idx_right)
    n1 = n - n2
    sz = (1-γ0)*n
    szr = (1-γ0)*n2
    szl = sz - szr
    pr = pValues[idx_right]
    lpr = log.(pr)
    ll = log(λ)
    zr = fill(1-γ0, n2)
    pi0_old = γ0 = α = γ = Inf
    for i in 1:maxiter
        γ = 1 - sz/n
        α = -szr / ( ll * szl + sum(zr .* lpr) )
        γ = clamp(γ, 0, 1)
        α = clamp(α, 0, 1)
        xl = (1-γ) * (λ^α)
        szl = (xl ./ (γ*λ + xl)) * n1
        xr = (1-γ) * α * pr.^(α-1)
        zr = xr ./ (γ .+ xr)
        szr = sum(zr)
        sz = szl + szr
        pi0_new = γ + (1-γ)*α
        if abs(pi0_new - pi0_old) <= xtol
            return pi0_new, [γ, α], true
        end
        γ0 = γ
        pi0_old = pi0_new
    end
    return NaN, [γ, α], false
end

function cbum_pi0_naive(pValues::AbstractVector{T},
                        γ0::AbstractFloat = 0.5, λ::AbstractFloat = 0.05,
                        xtol::AbstractFloat = 1e-6, maxiter::Integer = 10000) where T<:AbstractFloat
    n = length(pValues)
    z = fill(1-γ0, n)
    idx_left = pValues .< λ
    idx_right = .!idx_left
    pi0_old = γ0 = α = γ = Inf
    # compute constant values only once
    lpr = log.(pValues[idx_right])
    ll = log(λ)
    for i in 1:maxiter
        γ = sum(1 .- z) / n
        α = -sum(z[idx_right])
        α = α / ( ll * sum(z[idx_left]) + sum(z[idx_right] .* lpr) )
        xl = (1-γ) * (λ^α)
        z[idx_left] = xl ./ (γ*λ + xl)
        xr = (1-γ) * α * pValues[idx_right].^(α-1)
        z[idx_right] = xr ./ (γ .+ xr)
        pi0_new = γ + (1-γ)*α
        if abs(pi0_new - pi0_old) <= xtol
            return pi0_new, [γ, α], true
        end
        γ0 = γ
        pi0_old = pi0_new
    end
    return NaN, [γ, α], false
end


## BUM

"""
Beta-Uniform Mixture (BUM) π₀ estimator


# Examples

```jldoctest
julia> pvals = PValues([0.001, 0.002, 0.01, 0.03, 0.5]);

julia> estimate_pi0(pvals, BUM())
0.22802795505154264
```


# References

Pounds, S., and Morris, S.W. (2003). Estimating the occurrence of false
positives and false negatives in microarray studies by approximating and
partitioning the empirical distribution of p-values. Bioinformatics 19,
1236–1242.

"""
struct BUM <: Pi0Estimator
    γ0::Float64
    xtol::Float64
    maxiter::Int64

    function BUM(γ0, xtol, maxiter)
        if isin(γ0, 0, 1) && isin(xtol, 0, 1)
            new(γ0, xtol, maxiter)
        else
            throw(DomainError())
        end
    end
end

BUM() = BUM(0.5, 1e-6, 10000)

BUM(y0::Float64) = BUM(y0, 1e-6, 10000)

struct BUMFit <: Pi0Fit
    π0::Float64
    param::Vector{Float64}
    is_converged::Bool
end

function fit(pi0estimator::BUM, pValues::AbstractVector{T}; kw...) where T<:AbstractFloat
    π0, param, is_converged = cbum_pi0(pValues, pi0estimator.γ0, eps(),
                                       pi0estimator.xtol, pi0estimator.maxiter;
                                       kw...)
    return BUMFit(π0, param, is_converged)
end

function estimate_pi0(pValues::PValues{T}, pi0estimator::BUM) where T<:AbstractFloat
    estimate_pi0(fit(pi0estimator, pValues))
end

function estimate_pi0(pi0fit::BUMFit)
    pi0 = pi0fit.is_converged ? pi0fit.π0 : NaN
    return pi0
end


## Longest constant interval in the Grenander estimator

"""
Flat Grenander π₀ estimator

Estimates π₀ by finding the longest constant interval in the Grenander estimator.


# Examples

```jldoctest
julia> pvals = PValues([0.001, 0.002, 0.01, 0.03, 0.5]);

julia> estimate_pi0(pvals, FlatGrenander())
0.42553191489361697
```


# References

Langaas, M., Lindqvist, B.H., and Ferkingstad, E. (2005). Estimating the
proportion of true null hypotheses, with application to DNA microarray data.
Journal of the Royal Statistical Society: Series B (Statistical Methodology) 67,
555–572.

"""
struct FlatGrenander <: Pi0Estimator
end

function estimate_pi0(pValues::PValues{T}, pi0estimator::FlatGrenander) where T<:AbstractFloat
    p, f, F = grenander(pValues)
    pi0 = longest_constant_interval(p, f)
    return pi0
end

function longest_constant_interval(p::AbstractVector{T}, f::AbstractVector{T}) where T<:AbstractFloat
    p = [0.0; p]
    f = [Inf; f]
    i2 = length(f)
    Δp_max = Δp = 0.0
    pi0 = 1
    for i1 in (length(f)-1):-1:1
        if f[i2] ≈ f[i1] # within constant interval
            Δp = p[i2] - p[i1]
        else
            if Δp >= Δp_max
                Δp_max = Δp
                pi0 = f[i2]
            end
            i2 = i1
            Δp = 0.0
        end
        if f[i1] > 1
            break
        end
    end
    return pi0
end


## Convex Decreasing π₀ estimator

"""
Convex Decreasing π₀ estimator


# Examples

```jldoctest
julia> pvals = PValues([0.001, 0.002, 0.01, 0.03, 0.5]);

julia> estimate_pi0(pvals, ConvexDecreasing())
0.013007051336745304
```


# References

Langaas, M., Lindqvist, B.H., and Ferkingstad, E. (2005). Estimating the
proportion of true null hypotheses, with application to DNA microarray data.
Journal of the Royal Statistical Society: Series B (Statistical Methodology) 67,
555–572.

"""
struct ConvexDecreasing <: Pi0Estimator
    gridsize::Int64
    xtol::Float64
    maxiter::Int64

    function ConvexDecreasing(gridsize, xtol, maxiter)
        if gridsize > 0 && isin(xtol, 0, 1) && maxiter > 0
            new(gridsize, xtol, maxiter)
        else
            throw(DomainError())
        end
    end
end

ConvexDecreasing() = ConvexDecreasing(100, 1e-5, 10000)

struct ConvexDecreasingFit <: Pi0Fit
    π0::Float64
    param::Vector{Float64}
    is_converged::Bool
end

function fit(pi0estimator::ConvexDecreasing, pValues::AbstractVector{T}) where T<:AbstractFloat
    π0, param, is_converged = convex_decreasing(pValues,
                                                pi0estimator.gridsize,
                                                pi0estimator.xtol,
                                                pi0estimator.maxiter)
    return ConvexDecreasingFit(π0, param, is_converged)
end

function estimate_pi0(pValues::PValues{T}, pi0estimator::ConvexDecreasing) where T<:AbstractFloat
    estimate_pi0(fit(pi0estimator, pValues))
end

function estimate_pi0(pi0fit::ConvexDecreasingFit)
    pi0 = pi0fit.is_converged ? pi0fit.π0 : NaN
    return pi0
end

function convex_decreasing(pValues::AbstractVector{T},
                           gridsize::Integer = 100,
                           xtol::AbstractFloat = 1e-5,
                           maxiter::Integer = 10000) where T<:AbstractFloat

    n = length(pValues)
    p = sort(pValues)
    dx = 1 / gridsize
    t = collect(dx:dx:1)
    x = collect(0:dx:1)
    f = fill(one(T), gridsize+1)
    f_p = fill(one(T), n)
    theta = dx * find_theta(t, p)
    f_theta = triangular_weighting(x, theta)
    f_theta_p = triangular_weighting(p, theta)
    idx_lower = round.(Int, round.(gridsize .* p, RoundDown) .+ 1)
    p_upper = round.(gridsize .* p, RoundUp)/gridsize
    idx_upper = round.(Int, gridsize .* p_upper) .+ 1
    px = p_upper .- p
    thetas = T[]
    pi0_new = pi0_old = Inf
    for j in 1:maxiter
        if sum((f_p.-f_theta_p)./f_p) > 0
            ε = 0.0
        else
            l = 0.0
            u = 1
            while abs(u-l) > xtol
                ε = (l+u)/2.0
                if decide(f_p, f_theta_p, ε) < 0
                    l = ε
                else
                    u = ε
                end
            end
        end
        @. f = (1-ε)*f + ε*f_theta
        @. f_p = (1-ε)*f_p + ε*f_theta_p
        theta = dx * find_theta(t, p, f_p)
        f_theta .= triangular_weighting(x, theta)
        pi0_new = f[end]
        if abs(pi0_new - pi0_old) <= xtol
            return pi0_new, thetas, true
        end
        pi0_old = pi0_new
        f_theta_p .= triangular_weighting(p, theta)
        if sum(f_theta_p ./ f_p) < sum(1 ./ f_p)
            theta = 0.0
            f_theta .= fill(1, size(f_theta))
            f_theta_p .= fill(1, size(f_theta_p))
        end
        if !(theta in thetas)
            append!(thetas, theta)
            sort!(thetas)
        end
    end
    return NaN, thetas, false
end

function find_theta(t::Vector{Float64}, p::Vector{Float64})
    return indmax( [theta.^-2 * sum(theta .- p[p .< theta]) for theta in t] )
end

function find_theta(t::Vector{Float64}, p::Vector{Float64}, f_p::Vector{Float64})
    return indmax( [theta.^-2 * sum( (theta .- p) .* (p .< theta) ./ f_p ) for theta in t] )
end

function decide(f_p::Vector{Float64}, f_theta_p::Vector{Float64}, ε::Float64)
    idx = f_p .> 0
    return sum( @. ( f_p[idx] - f_theta_p[idx] ) / ( (1-ε) * f_p[idx] + ε * f_theta_p[idx] ) )
end

function triangular_weighting(x::Vector{T}, mid::T) where T<:AbstractFloat
    return @. 2 / mid^2 * (mid-x) * (x<mid)
end<|MERGE_RESOLUTION|>--- conflicted
+++ resolved
@@ -267,11 +267,7 @@
 """
 struct TwoStep <: Pi0Estimator
     α::Float64
-<<<<<<< HEAD
-    method::PValueAdjustment # TODO rename
-=======
     adjustment::PValueAdjustment
->>>>>>> b758039b
 
     TwoStep(α, method) = isin(α, 0, 1) ? new(α, method) : throw(DomainError())
 end
