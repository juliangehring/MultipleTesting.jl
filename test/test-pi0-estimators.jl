## Test π0 estimator methods ##
module Test_pi0

using MultipleTesting
using Base.Test
using StatsBase

## test case: deterministic
p0 = collect(0.01:0.01:1)
p1 = p0 .^ 10
p = [p0; p1] ## unsorted
pi0 = length(p0) / length(p)

function unsort(x)
    y = copy(x)
    while issorted(y)
        sample!(x, y, replace = false)
    end
    return y
end

lambdas = collect(0.05:0.05:0.95)

## storey_pi0 ##
println(" ** ", "storey_pi0")
@test_throws MethodError storey_pi0()
@test_approx_eq storey_pi0(p, 0.2) 0.6
@test_approx_eq storey_pi0(p, 0.0) 1.0
#@test_throws DomainError storey_pi0(p, 1.) ## CHCK

p_unsort = unsort(p)
@test !issorted(p_unsort)
@test_approx_eq storey_pi0(p_unsort, 0.2) 0.6
@test !issorted(p_unsort)

@test issubtype(typeof(Storey()), Pi0Estimator)
@test issubtype(typeof(Storey(0.5)), Pi0Estimator)
@test_approx_eq estimate_pi0(p, Storey(0.2)) 0.6
@test_approx_eq estimate_pi0(p, Storey(0.0)) 1.0
@test_approx_eq estimate_pi0(p, Storey(1.0)) 1.0

@test_throws DomainError Storey(-0.1)
@test_throws DomainError Storey(1.1)



## bootstrap_pi0 ##
println(" ** ", "bootstrap_pi0")
@test_throws MethodError bootstrap_pi0()

@test_approx_eq bootstrap_pi0(p, lambdas) 0.6
@test_approx_eq bootstrap_pi0(p0, lambdas) 1.0
@test_approx_eq bootstrap_pi0(p1, lambdas) 0.15

## unsorted lambdas
lambdas_unsort = unsort(lambdas)
@test !issorted(lambdas_unsort)
@test_approx_eq bootstrap_pi0(p, lambdas_unsort) 0.6
@test !issorted(lambdas_unsort)

## with default 'lambdas'
@test_approx_eq bootstrap_pi0(p) 0.6
@test_approx_eq bootstrap_pi0(p0) 1.0
@test_approx_eq bootstrap_pi0(p1) 0.15

@test issubtype(typeof(StoreyBootstrap()), Pi0Estimator)
@test_approx_eq estimate_pi0(p, StoreyBootstrap()) 0.6
@test_approx_eq estimate_pi0(p0, StoreyBootstrap()) 1.0
@test_approx_eq estimate_pi0(p1, StoreyBootstrap()) 0.15

@test_throws DomainError StoreyBootstrap(lambdas, -0.1)
@test_throws DomainError StoreyBootstrap(lambdas, 1.1)
@test_throws MethodError StoreyBootstrap(0.5)
@test_throws MethodError StoreyBootstrap(lambdas)
@test_throws MethodError StoreyBootstrap(0.5, lambdas)

## lsl_pi0 ##
println(" ** ", "lsl_pi0")
@test_approx_eq lsl_pi0(p) MultipleTesting.lsl_pi0_vec(p)
@test_approx_eq lsl_pi0(p0) MultipleTesting.lsl_pi0_vec(p0)
@test_approx_eq lsl_pi0(p1) MultipleTesting.lsl_pi0_vec(p1)

## checked against structSSI::pi0.lsl
@test_approx_eq_eps lsl_pi0(p) 0.62 1e-2
@test_approx_eq_eps lsl_pi0(p0) 1.0 1e-2
@test_approx_eq_eps lsl_pi0(p1) 0.16 1e-2

@test issubtype(typeof(LeastSlope()), Pi0Estimator)
@test_approx_eq_eps estimate_pi0(p, LeastSlope()) 0.62 1e-2
@test_approx_eq_eps estimate_pi0(p0, LeastSlope()) 1.0 1e-2
@test_approx_eq_eps estimate_pi0(p1, LeastSlope()) 0.16 1e-2

@test_throws MethodError LeastSlope(0.1)

## unsorted p-values
p_unsort = unsort(p)
@test !issorted(p_unsort)
@test_approx_eq_eps lsl_pi0(p_unsort) 0.62 1e-2
@test !issorted(p_unsort)

p_unsort = unsort(p)
@test !issorted(p_unsort)
@test_approx_eq_eps MultipleTesting.lsl_pi0_vec(p_unsort) 0.62 1e-2
@test !issorted(p_unsort)

<<<<<<< HEAD
## Oracle ##
println(" ** ", "oracle")
@test estimate_pi0(p, Oracle(0.5)) == 0.5
@test estimate_pi0(p0, Oracle(0.6)) == 0.6
@test estimate_pi0(p1, Oracle()) == 1.0
=======
## twostep_pi0 ##
println(" ** ", "twostep_pi0")

alpha = 0.05
alpha2 = 0.1

## checked against mutoss::TSBKY_pi0_est
@test_approx_eq twostep_pi0(p, alpha) 0.665
@test_approx_eq twostep_pi0(p0, alpha) 1.0
@test_approx_eq twostep_pi0(p1, alpha) 0.29

@test issubtype(typeof(TwoStep(alpha)), Pi0Estimator)
@test_approx_eq estimate_pi0(p, TwoStep(alpha)) 0.665
@test_approx_eq estimate_pi0(p0, TwoStep(alpha)) 1.0
@test_approx_eq estimate_pi0(p1, TwoStep(alpha)) 0.29

@test_approx_eq estimate_pi0(p, TwoStep(0.1)) 0.63
@test_approx_eq estimate_pi0(p, TwoStep(0.0)) 1.0
@test_approx_eq estimate_pi0(p, TwoStep(1.0)) 0.415

@test_throws MethodError TwoStep()

## unsorted p-values
p_unsort = unsort(p)
@test !issorted(p_unsort)
@test_approx_eq twostep_pi0(p_unsort, alpha) 0.665
@test !issorted(p_unsort)

>>>>>>> cd09e7e2
end<|MERGE_RESOLUTION|>--- conflicted
+++ resolved
@@ -103,13 +103,12 @@
 @test_approx_eq_eps MultipleTesting.lsl_pi0_vec(p_unsort) 0.62 1e-2
 @test !issorted(p_unsort)
 
-<<<<<<< HEAD
 ## Oracle ##
 println(" ** ", "oracle")
 @test estimate_pi0(p, Oracle(0.5)) == 0.5
 @test estimate_pi0(p0, Oracle(0.6)) == 0.6
 @test estimate_pi0(p1, Oracle()) == 1.0
-=======
+
 ## twostep_pi0 ##
 println(" ** ", "twostep_pi0")
 
@@ -138,5 +137,4 @@
 @test_approx_eq twostep_pi0(p_unsort, alpha) 0.665
 @test !issorted(p_unsort)
 
->>>>>>> cd09e7e2
 end