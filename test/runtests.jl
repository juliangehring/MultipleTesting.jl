tests = ["test-pval-adjustment",
         "test-pval-pi0-adjustment",
         "test-pi0-estimators",
         "test-grenander",
         "test-utils",
         "test-model",
<<<<<<< HEAD
         "test-combinations"
=======
         "test-types"
>>>>>>> 0441a827
         ]

for t in tests
    test_file = "$(t).jl"
    include(test_file)
end<|MERGE_RESOLUTION|>--- conflicted
+++ resolved
@@ -4,11 +4,8 @@
          "test-grenander",
          "test-utils",
          "test-model",
-<<<<<<< HEAD
-         "test-combinations"
-=======
+         "test-combinations",
          "test-types"
->>>>>>> 0441a827
          ]
 
 for t in tests
